--- conflicted
+++ resolved
@@ -159,11 +159,7 @@
 		return nil
 	}
 
-<<<<<<< HEAD
-	lgr.Debug("Configuring MCP servers for Qwen", zap.Int("count", len(q.mcpServers)), zap.String("agent", q.config.Name))
-=======
-	lgr.Info("Configuring MCP servers for Qwen", zap.Int("count", len(q.mcpServers)), zap.String("agent", q.name))
->>>>>>> cc1d8af5
+	lgr.Debug("Configuring MCP servers for Qwen", zap.Int("count", len(q.mcpServers)), zap.String("agent", q.name))
 
 	// Create dedicated MCP configuration file for this agent
 	if err := q.createMCPConfigFile(ctx); err != nil {
