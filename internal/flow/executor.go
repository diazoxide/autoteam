--- conflicted
+++ resolved
@@ -54,11 +54,7 @@
 // Execute runs the flow with dependency resolution and parallel execution
 func (fe *FlowExecutor) Execute(ctx context.Context) (*FlowResult, error) {
 	lgr := logger.FromContext(ctx)
-<<<<<<< HEAD
-	lgr.Info("Starting flow execution", zap.Int("total_steps", len(fe.Steps)))
-=======
-	lgr.Debug("Starting flow execution", zap.Int("total_steps", len(fe.steps)))
->>>>>>> d847bda1
+	lgr.Debug("Starting flow execution", zap.Int("total_steps", len(fe.Steps)))
 
 	// Validate flow configuration
 	if err := fe.validateFlow(); err != nil {
