package server

import (
	"context"
	"fmt"
	"net/http"
	"strconv"
	"time"

	"autoteam/internal/logger"

	"github.com/labstack/echo/v4"
	"github.com/labstack/echo/v4/middleware"
	"go.uber.org/zap"
)

// WorkerInterface defines the minimal interface needed by the HTTP server
type WorkerInterface interface {
	Name() string
	Type() string
	IsAvailable(ctx context.Context) bool
	Version(ctx context.Context) (string, error)
}

// Server represents the HTTP API server for a worker
type Server struct {
	echo       *echo.Echo
	worker     WorkerInterface
	port       int
	apiKey     string
	workingDir string
	startTime  time.Time
	server     *http.Server
	handlers   *Handlers
}

// Config contains server configuration
type Config struct {
	Port       int
	APIKey     string
	WorkingDir string
}

// NewServer creates a new HTTP API server for the given worker
func NewServer(wk WorkerInterface, config Config) *Server {
	e := echo.New()
	e.HideBanner = true

	server := &Server{
		echo:       e,
		worker:     wk,
		port:       config.Port,
		apiKey:     config.APIKey,
		workingDir: config.WorkingDir,
		startTime:  time.Now(),
	}

	// Create handlers
	server.handlers = NewHandlers(wk, server.workingDir, server.startTime)

	// Setup middleware
	server.setupMiddleware()

	// Setup routes
	server.setupRoutes()

	return server
}

// setupMiddleware configures Echo middleware
func (s *Server) setupMiddleware() {
	// CORS middleware
	s.echo.Use(middleware.CORSWithConfig(middleware.CORSConfig{
		AllowOrigins: []string{"*"},
		AllowMethods: []string{http.MethodGet, http.MethodOptions},
		AllowHeaders: []string{"*"},
	}))

	// Rate limiting middleware (100 requests per minute per IP)
	s.echo.Use(middleware.RateLimiter(middleware.NewRateLimiterMemoryStore(100)))

	// Logger middleware
	s.echo.Use(middleware.LoggerWithConfig(middleware.LoggerConfig{
		Format: `{"time":"${time_rfc3339}","method":"${method}","uri":"${uri}","status":${status},"latency":"${latency_human}","error":"${error}"}` + "\n",
	}))

	// Recovery middleware
	s.echo.Use(middleware.Recover())

	// API Key authentication middleware (optional)
	if s.apiKey != "" {
		s.echo.Use(s.apiKeyMiddleware)
	}
}

// apiKeyMiddleware validates API key if configured
func (s *Server) apiKeyMiddleware(next echo.HandlerFunc) echo.HandlerFunc {
	return func(c echo.Context) error {
		apiKey := c.Request().Header.Get("X-API-Key")
		if apiKey == "" || apiKey != s.apiKey {
			return echo.NewHTTPError(http.StatusUnauthorized, "Invalid or missing API key")
		}
		return next(c)
	}
}

// setupRoutes configures API routes
func (s *Server) setupRoutes() {
	api := s.echo.Group("/")

	// Health endpoints
	api.GET("health", s.handlers.GetHealth)
	api.GET("status", s.handlers.GetStatus)

	// Log endpoints
	api.GET("logs", s.handlers.GetLogs)
	api.GET("logs/collector", s.handlers.GetCollectorLogs)
	api.GET("logs/executor", s.handlers.GetExecutorLogs)
	api.GET("logs/:filename", s.handlers.GetLogFile)

	// Task endpoints
	api.GET("tasks", s.handlers.GetTasks)
	api.GET("tasks/:id", s.handlers.GetTask)

	// Metrics endpoint
	api.GET("metrics", s.handlers.GetMetrics)

	// Configuration endpoint
	api.GET("config", s.handlers.GetConfig)

	// Documentation redirect
	api.GET("docs", func(c echo.Context) error {
		return c.Redirect(http.StatusMovedPermanently, "/docs/")
	})

	// Static docs serving (for Swagger UI if needed)
	// Note: In production, you might want to embed static files or serve from CDN
	api.Static("docs/", "docs/")
}

// Start starts the HTTP server
func (s *Server) Start(ctx context.Context) error {
	lgr := logger.FromContext(ctx)

	s.server = &http.Server{
		Addr:         ":" + strconv.Itoa(s.port),
		Handler:      s.echo,
		ReadTimeout:  30 * time.Second,
		WriteTimeout: 30 * time.Second,
		IdleTimeout:  120 * time.Second,
	}

<<<<<<< HEAD
	lgr.Debug("Starting HTTP API server",
		zap.String("agent", s.agent.Name()),
		zap.String("type", s.agent.Type()),
=======
	lgr.Info("Starting HTTP API server",
		zap.String("agent", s.worker.Name()),
		zap.String("type", s.worker.Type()),
>>>>>>> cc1d8af5
		zap.Int("port", s.port),
		zap.String("address", s.server.Addr))

	// Start server in goroutine
	go func() {
		if err := s.server.ListenAndServe(); err != nil && err != http.ErrServerClosed {
			lgr.Error("HTTP server error", zap.Error(err))
		}
	}()

	return nil
}

// Stop gracefully stops the HTTP server
func (s *Server) Stop(ctx context.Context) error {
	lgr := logger.FromContext(ctx)

	if s.server == nil {
		return nil
	}

<<<<<<< HEAD
	lgr.Debug("Stopping HTTP API server",
		zap.String("agent", s.agent.Name()),
=======
	lgr.Info("Stopping HTTP API server",
		zap.String("agent", s.worker.Name()),
>>>>>>> cc1d8af5
		zap.Int("port", s.port))

	// Create context with timeout for shutdown
	shutdownCtx, cancel := context.WithTimeout(ctx, 10*time.Second)
	defer cancel()

	if err := s.server.Shutdown(shutdownCtx); err != nil {
		lgr.Error("Error during server shutdown", zap.Error(err))
		return err
	}

	lgr.Debug("HTTP API server stopped")
	return nil
}

// Port returns the server port
func (s *Server) Port() int {
	return s.port
}

// IsRunning returns true if the server is running
func (s *Server) IsRunning() bool {
	return s.server != nil
}

// GetURL returns the base URL for the server
func (s *Server) GetURL() string {
	return fmt.Sprintf("http://localhost:%d", s.port)
}

// GetDocsURL returns the documentation URL
func (s *Server) GetDocsURL() string {
	return fmt.Sprintf("http://localhost:%d/docs/", s.port)
}<|MERGE_RESOLUTION|>--- conflicted
+++ resolved
@@ -150,15 +150,9 @@
 		IdleTimeout:  120 * time.Second,
 	}
 
-<<<<<<< HEAD
 	lgr.Debug("Starting HTTP API server",
-		zap.String("agent", s.agent.Name()),
-		zap.String("type", s.agent.Type()),
-=======
-	lgr.Info("Starting HTTP API server",
 		zap.String("agent", s.worker.Name()),
 		zap.String("type", s.worker.Type()),
->>>>>>> cc1d8af5
 		zap.Int("port", s.port),
 		zap.String("address", s.server.Addr))
 
@@ -180,13 +174,8 @@
 		return nil
 	}
 
-<<<<<<< HEAD
 	lgr.Debug("Stopping HTTP API server",
-		zap.String("agent", s.agent.Name()),
-=======
-	lgr.Info("Stopping HTTP API server",
 		zap.String("agent", s.worker.Name()),
->>>>>>> cc1d8af5
 		zap.Int("port", s.port))
 
 	// Create context with timeout for shutdown
